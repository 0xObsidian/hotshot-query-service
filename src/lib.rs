// Copyright (c) 2022 Espresso Systems (espressosys.com)
// This file is part of the HotShot Query Service library.
//
// This program is free software: you can redistribute it and/or modify it under the terms of the GNU
// General Public License as published by the Free Software Foundation, either version 3 of the
// License, or (at your option) any later version.
// This program is distributed in the hope that it will be useful, but WITHOUT ANY WARRANTY; without
// even the implied warranty of MERCHANTABILITY or FITNESS FOR A PARTICULAR PURPOSE. See the GNU
// General Public License for more details.
// You should have received a copy of the GNU General Public License along with this program. If not,
// see <https://www.gnu.org/licenses/>.

//! The HotShot Query Service is a minimal, generic query service that can be integrated into any
//! decentralized application running on the [hotshot] consensus layer. It provides all the features
//! that HotShot itself expects of a query service (such as providing consensus-related data for
//! catchup and synchronization) as well as some application-level features that deal only with
//! consensus-related or application-agnostic data. In addition, the query service is provided as an
//! extensible library, which makes it easy to add additional, application-specific features.
//!
//! # Basic usage
//!
//! ```
//! # use hotshot::types::SystemContextHandle;
//! # use hotshot_query_service::testing::mocks::{
//! #   MockNodeImpl as AppNodeImpl, MockTypes as AppTypes, MockVersions as AppVersions,
//! # };
//! # use hotshot_example_types::node_types::TestVersions;
//! # use hotshot_types::consensus::ConsensusMetricsValue;
//! # use std::path::Path;
//! # async fn doc(storage_path: &std::path::Path) -> Result<(), hotshot_query_service::Error> {
//! use hotshot_query_service::{
//!     availability,
//!     data_source::{FileSystemDataSource, UpdateDataSource, VersionedDataSource},
//!     fetching::provider::NoFetching,
//!     node,
//!     status::UpdateStatusData,
//!     status, Error,
//!     testing::mocks::MockBase,
//! };
//!
//! use async_std::{sync::{Arc, RwLock}, task::spawn};
//! use futures::StreamExt;
//! use vbs::version::StaticVersionType;
//! use hotshot::SystemContext;
//! use tide_disco::App;
//!
//! // Create or open a data source.
//! let data_source = FileSystemDataSource::<AppTypes, NoFetching>::create(storage_path, NoFetching)
//!     .await
//!     .map_err(Error::internal)?;
//!
//! // Create hotshot, giving it a handle to the status metrics.
<<<<<<< HEAD
//! let hotshot = SystemContext::<AppTypes, AppNodeImpl, AppVersions>::init(
=======
//! let hotshot = SystemContext::<AppTypes, AppNodeImpl, TestVersions>::init(
>>>>>>> 432444e2
//! #   panic!(), panic!(), panic!(), panic!(), panic!(), panic!(), panic!(),
//!     ConsensusMetricsValue::new(&*data_source.populate_metrics()), panic!(),
//!     panic!()
//!     // Other fields omitted
//! ).await.map_err(Error::internal)?.0;
//!
//! // Create API modules.
//! let availability_api = availability::define_api(&Default::default(),  MockBase::instance())
//!     .map_err(Error::internal)?;
//! let node_api = node::define_api(&Default::default(),  MockBase::instance())
//!     .map_err(Error::internal)?;
//! let status_api = status::define_api(&Default::default(),  MockBase::instance())
//!     .map_err(Error::internal)?;
//!
//! // Create app. We wrap `data_source` into an `RwLock` so we can share it with the web server.
//! let data_source = Arc::new(RwLock::new(data_source));
//! let mut app = App::<_, Error>::with_state(data_source.clone());
//! app
//!     .register_module("availability", availability_api)
//!     .map_err(Error::internal)?
//!     .register_module("node", node_api)
//!     .map_err(Error::internal)?
//!     .register_module("status", status_api)
//!     .map_err(Error::internal)?;
//!
//! // Serve app.
//! spawn(app.serve("0.0.0.0:8080",  MockBase::instance()));
//!
//! // Update query data using HotShot events.
//! let mut events = hotshot.event_stream();
//! while let Some(event) = events.next().await {
//!     // Re-lock the mutex each time we get a new event.
//!     let mut data_source = data_source.write().await;
//!
//!     // Update the query data based on this event.
//!     data_source.update(&event);
//!     data_source.commit().await.map_err(Error::internal)?;
//! }
//! # Ok(())
//! # }
//! ```
//!
//! Shortcut for starting an out-of-the-box service with no extensions (does exactly the above and
//! nothing more):
//!
//! ```
//! # use async_std::task::spawn;
//! # use hotshot::types::SystemContextHandle;
//! # use vbs::version::StaticVersionType;
//! # use hotshot_query_service::{data_source::FileSystemDataSource, Error, Options};
//! # use hotshot_query_service::fetching::provider::NoFetching;
<<<<<<< HEAD
//! # use hotshot_query_service::testing::mocks::{MockBase, MockNodeImpl, MockTypes, MockVersions};
//! # use std::path::Path;
//! # async fn doc(storage_path: &Path, options: Options, hotshot: SystemContextHandle<MockTypes, MockNodeImpl, MockVersions>) -> Result<(), Error> {
=======
//! # use hotshot_query_service::testing::mocks::{MockBase, MockNodeImpl, MockTypes};
//! # use hotshot_example_types::node_types::TestVersions;
//! # use std::path::Path;
//! # async fn doc(storage_path: &Path, options: Options, hotshot: SystemContextHandle<MockTypes, MockNodeImpl, TestVersions>) -> Result<(), Error> {
>>>>>>> 432444e2
//! use hotshot_query_service::run_standalone_service;
//!
//! let data_source = FileSystemDataSource::create(storage_path, NoFetching).await.map_err(Error::internal)?;
//! spawn(run_standalone_service(options, data_source, hotshot,  MockBase::instance()));
//! # Ok(())
//! # }
//! ```
//!
//! # Persistence
//!
//! Naturally, an archival query service such as this is heavily dependent on a persistent storage
//! implementation. The APIs provided by this query service are generic over the specific type of
//! the persistence layer, which we call a _data source_. This crate provides several data source
//! implementations in the [`data_source`] module.
//!
//! # Interaction with other components
//!
//! While the HotShot Query Service [can be used as a standalone service](run_standalone_service),
//! it is designed to be used as a single component of a larger service consisting of several other
//! interacting components. This interaction has two dimensions:
//! * _extension_, adding new functionality to the API modules provided by this crate
//! * _composition_, combining the API modules from this crate with other, application-specific API
//!   modules to create a single [tide_disco] API
//!
//! ## Extension
//!
//! It is possible to add new functionality directly to the modules provided by this create. This
//! allows you to keep semantically related functionality grouped together in a single API module,
//! for interface purposes, even while some of the functionality of that module is provided by this
//! crate and some of it is an application-specific extension.
//!
//! For example, consider an application which is a UTXO-based blockchain. Each transaction consists
//! of a handful of new _output records_, and you want your query service to provide an API for
//! looking up a specific output by its index. Semantically, this functionality belongs in the
//! _data availability_ API, however it is application-specific -- HotShot itself makes no
//! assumptions and provides no guarantees about the internal structure of a transaction. In order
//! to expose this UTXO-specific functionality as well as the generic data availability
//! functionality provided by this crate as part of the same public API, you can extend the
//! [availability] module of this crate with additional data structures and endpoints that know
//! about the internal structure of your transactions.
//!
//! There are two parts to adding additional functionality to a module in this crate: adding the
//! required additional data structures to the data source, and creating a new API endpoint to
//! expose the functionality. The mechanism for the former will depend on the specific data source
//! you are using. Check the documentation for your data source implementation to see how it can be
//! extended.
//!
//! For the latter, you can modify the default availablity API with the addition of a new endpoint
//! that accesses the custom state you have added to the data source. It is good practice to define
//! a trait for accessing this custom state, so that if you want to switch data sources in the
//! future, you can easily extend the new data source, implement the trait, and then transparently
//! replace the data source that you use to set up your API. In the case of
//! adding a UTXO index, this trait might look like this:
//!
//! ```
//! # use hotshot_query_service::{
//! #   availability::{AvailabilityDataSource, TransactionIndex},
//! #   testing::mocks::MockTypes as AppTypes,
//! # };
//! use async_trait::async_trait;
//!
//! #[async_trait]
//! trait UtxoDataSource: AvailabilityDataSource<AppTypes> {
//!     // Index mapping UTXO index to (block index, transaction index, output index)
//!     async fn find_utxo(&self, utxo: u64) -> Option<(usize, TransactionIndex<AppTypes>, usize)>;
//! }
//! ```
//!
//! Implement this trait for the extended data source you're using, and then add a new endpoint to
//! the availability API like so:
//!
//! ```
//! # use async_std::sync::RwLock;
//! # use async_trait::async_trait;
//! # use futures::FutureExt;
//! # use hotshot_query_service::availability::{
//! #   self, AvailabilityDataSource, FetchBlockSnafu, TransactionIndex,
//! # };
//! # use hotshot_query_service::testing::mocks::MockTypes as AppTypes;
//! # use hotshot_query_service::testing::mocks::MockBase;
//! # use hotshot_query_service::Error;
//! # use snafu::ResultExt;
//! # use tide_disco::{api::ApiError, method::ReadState, Api, App, StatusCode};
//! # use vbs::version::StaticVersionType;
//! # #[async_trait]
//! # trait UtxoDataSource: AvailabilityDataSource<AppTypes> {
//! #   async fn find_utxo(&self, utxo: u64) -> Option<(usize, TransactionIndex<AppTypes>, usize)>;
//! # }
//!
//! fn define_app_specific_availability_api<State, Ver: StaticVersionType + 'static>(
//!     options: &availability::Options,
//!     bind_version: Ver,
//! ) -> Result<Api<State, availability::Error, Ver>, ApiError>
//! where
//!     State: 'static + Send + Sync + ReadState,
//!     <State as ReadState>::State: UtxoDataSource + Send + Sync,
//! {
//!     let mut api = availability::define_api(options, bind_version)?;
//!     api.get("get_utxo", |req, state: &<State as ReadState>::State| async move {
//!         let utxo_index = req.integer_param("index")?;
//!         let (block_index, txn_index, output_index) = state
//!             .find_utxo(utxo_index)
//!             .await
//!             .ok_or_else(|| availability::Error::Custom {
//!                 message: format!("no such UTXO {}", utxo_index),
//!                 status: StatusCode::NOT_FOUND,
//!             })?;
//!         let block = state
//!             .get_block(block_index)
//!             .await
//!             .context(FetchBlockSnafu { resource: block_index.to_string() })?;
//!         let txn = block.transaction(&txn_index).unwrap();
//!         let utxo = // Application-specific logic to extract a UTXO from a transaction.
//! #           todo!();
//!         Ok(utxo)
//!     }.boxed())?;
//!     Ok(api)
//! }
//!
//! fn init_server<D: UtxoDataSource + Send + Sync + 'static, Ver: StaticVersionType + 'static>(
//!     options: &availability::Options,
//!     data_source: D,
//!     bind_version: Ver,
//! ) -> Result<App<RwLock<D>, Error>, availability::Error> {
//!     let api = define_app_specific_availability_api(options, bind_version)
//!         .map_err(availability::Error::internal)?;
//!     let mut app = App::<_, _>::with_state(RwLock::new(data_source));
//!     app.register_module("availability", api).map_err(availability::Error::internal)?;
//!     Ok(app)
//! }
//! ```
//!
//! Now you need to define the new route, `get_utxo`, in your API specification. Create a file
//! `app_specific_availability.toml`:
//!
//! ```toml
//! [route.get_utxo]
//! PATH = ["utxo/:index"]
//! ":index" = "Integer"
//! DOC = "Get a UTXO by its index"
//! ```
//!
//! and make sure `options.extensions` includes `"app_specific_availability.toml"`.
//!
//! ## Composition
//!
//! Composing the modules provided by this crate with other, unrelated modules to create a unified
//! service is fairly simple, as most of the complexity is handled by [tide_disco], which already
//! provides a mechanism for composing several modules into a single application. In principle, all
//! you need to do is register the [availability], [node], and [status] APIs provided by this crate
//! with a [tide_disco::App], and then register your own API modules with the same app.
//!
//! The one wrinkle is that all modules within a [tide_disco] app must share the same state type. It
//! is for this reason that the modules provided by this crate are generic on the state type --
//! [availability::define_api], [node::define_api], and [status::define_api] can all work with any
//! state type, provided that type implements the corresponding data source traits. The data sources
//! provided by this crate implement these traits, but if you want to use a custom state type that
//! includes state for other modules, you will need to implement these traits for your custom type.
//! The basic pattern looks like this:
//!
//! ```
//! # use async_trait::async_trait;
//! # use futures::future::BoxFuture;
//! # use hotshot_query_service::{Header, QueryResult, VidShare};
//! # use hotshot_query_service::availability::{
//! #   AvailabilityDataSource, BlockId, BlockQueryData, Fetch, LeafId, LeafQueryData,
//! #   PayloadQueryData, TransactionHash, TransactionQueryData, VidCommonQueryData,
//! # };
//! # use hotshot_query_service::metrics::PrometheusMetrics;
//! # use hotshot_query_service::node::{
//! #   NodeDataSource, SyncStatus, TimeWindowQueryData, WindowStart,
//! # };
//! # use hotshot_query_service::status::StatusDataSource;
//! # use hotshot_query_service::testing::mocks::MockTypes as AppTypes;
//! # use std::ops::RangeBounds;
//! # type AppQueryData = ();
//! // Our AppState takes an underlying data source `D` which already implements the relevant
//! // traits, and adds some state for use with other modules.
//! struct AppState<D> {
//!     hotshot_qs: D,
//!     // additional state for other modules
//! }
//!
//! // Implement data source trait for availability API by delegating to the underlying data source.
//! #[async_trait]
//! impl<D: AvailabilityDataSource<AppTypes> + Send + Sync>
//!     AvailabilityDataSource<AppTypes> for AppState<D>
//! {
//!     type LeafRange<R> = D::LeafRange<R>
//!     where
//!         R: RangeBounds<usize> + Send;
//!     type BlockRange<R> = D::BlockRange<R>
//!     where
//!         R: RangeBounds<usize> + Send;
//!     type PayloadRange<R> = D::PayloadRange<R>
//!     where
//!         R: RangeBounds<usize> + Send;
//!     type VidCommonRange<R> = D::VidCommonRange<R>
//!     where
//!         R: RangeBounds<usize> + Send;
//!
//!     async fn get_leaf<ID>(&self, id: ID) -> Fetch<LeafQueryData<AppTypes>>
//!     where
//!         ID: Into<LeafId<AppTypes>> + Send + Sync,
//!     {
//!         self.hotshot_qs.get_leaf(id).await
//!     }
//!
//!     // etc
//! #   async fn get_block<ID>(&self, id: ID) -> Fetch<BlockQueryData<AppTypes>>
//! #   where
//! #       ID: Into<BlockId<AppTypes>> + Send + Sync { todo!() }
//! #   async fn get_payload<ID>(&self, id: ID) -> Fetch<PayloadQueryData<AppTypes>>
//! #   where
//! #       ID: Into<BlockId<AppTypes>> + Send + Sync { todo!() }
//! #   async fn get_vid_common<ID>(&self, id: ID) -> Fetch<VidCommonQueryData<AppTypes>>
//! #   where
//! #       ID: Into<BlockId<AppTypes>> + Send + Sync { todo!() }
//! #   async fn get_transaction(&self, hash: TransactionHash<AppTypes>) -> Fetch<TransactionQueryData<AppTypes>> { todo!() }
//! #   async fn get_leaf_range<R>(&self, range: R) -> Self::LeafRange<R>
//! #   where
//! #       R: RangeBounds<usize> + Send { todo!() }
//! #   async fn get_block_range<R>(&self, range: R) -> Self::BlockRange<R>
//! #   where
//! #       R: RangeBounds<usize> + Send { todo!() }
//! #   async fn get_payload_range<R>(&self, range: R) -> Self::PayloadRange<R>
//! #   where
//! #       R: RangeBounds<usize> + Send { todo!() }
//! #   async fn get_vid_common_range<R>(&self, range: R) -> Self::VidCommonRange<R>
//! #   where
//! #       R: RangeBounds<usize> + Send { todo!() }
//! }
//!
//! // Implement data source trait for node API by delegating to the underlying data source.
//! #[async_trait]
//! impl<D: NodeDataSource<AppTypes> + Send + Sync> NodeDataSource<AppTypes> for AppState<D> {
//!     async fn block_height(&self) -> QueryResult<usize> {
//!         self.hotshot_qs.block_height().await
//!     }
//!
//!     async fn count_transactions(&self) -> QueryResult<usize> {
//!         self.hotshot_qs.count_transactions().await
//!     }
//!
//!     async fn payload_size(&self) -> QueryResult<usize> {
//!         self.hotshot_qs.payload_size().await
//!     }
//!
//!     async fn vid_share<ID>(&self, id: ID) -> QueryResult<VidShare>
//!     where
//!         ID: Into<BlockId<AppTypes>> + Send + Sync,
//!     {
//!         self.hotshot_qs.vid_share(id).await
//!     }
//!
//!     async fn sync_status(&self) -> BoxFuture<'static, QueryResult<SyncStatus>> {
//!         self.hotshot_qs.sync_status().await
//!     }
//!
//!     async fn get_header_window(
//!         &self,
//!         start: impl Into<WindowStart<AppTypes>> + Send + Sync,
//!         end: u64,
//!     ) -> QueryResult<TimeWindowQueryData<Header<AppTypes>>> {
//!         self.hotshot_qs.get_header_window(start, end).await
//!     }
//! }
//!
//! // Implement data source trait for status API by delegating to the underlying data source.
//! #[async_trait]
//! impl<D: StatusDataSource + Send + Sync> StatusDataSource for AppState<D> {
//!     async fn block_height(&self) -> QueryResult<usize> {
//!         self.hotshot_qs.block_height().await
//!     }
//!
//!     fn metrics(&self) -> &PrometheusMetrics {
//!         self.hotshot_qs.metrics()
//!     }
//! }
//!
//! // Implement data source traits for other modules, using additional state from AppState.
//! ```
//!
//! In the future, we may provide derive macros for
//! [AvailabilityDataSource](availability::AvailabilityDataSource),
//! [NodeDataSource](node::NodeDataSource), and [StatusDataSource](status::StatusDataSource) to
//! eliminate the boilerplate of implementing them for a custom type that has an existing
//! implementation as one of its fields.
//!
//! Once you have created your `AppState` type aggregating the state for each API module, you can
//! initialize the state as normal, instantiating `D` with a concrete implementation of a data
//! source and initializing `hotshot_qs` as you normally would that data source.
//!
//! _However_, this only works if you want the persistent storage for the availability and node
//! modules (managed by `hotshot_qs`) to be independent of the persistent storage for other modules.
//! You may well want to synchronize the storage for all modules together, so that updates to the
//! entire application state can be done atomically. This is particularly relevant if one of your
//! application-specific modules updates its storage based on a stream of HotShot leaves. Since the
//! availability and node modules also update with each new leaf, you probably want all of these
//! modules to stay in sync. The data source implementations provided by this crate provide means by
//! which you can add additional data to the same persistent store and synchronize the entire store
//! together. Refer to the documentation for you specific data source for information on how to
//! achieve this.
//!

mod api;
pub mod availability;
pub mod data_source;
mod error;
pub mod explorer;
pub mod fetching;
pub mod merklized_state;
pub mod metrics;
pub mod node;
mod resolvable;
pub mod status;
mod task;
pub mod testing;
pub mod types;

pub use error::Error;
pub use resolvable::Resolvable;

use async_std::sync::{Arc, RwLock};
use futures::StreamExt;
use hotshot::types::SystemContextHandle;
use hotshot_types::traits::{
    node_implementation::{NodeImplementation, NodeType, Versions},
    BlockPayload,
};
use serde::{Deserialize, Serialize};
use snafu::Snafu;
use task::BackgroundTask;
use tide_disco::{App, StatusCode};
use vbs::version::StaticVersionType;

pub use hotshot_types::{
    data::Leaf,
    vid::{VidCommitment, VidCommon, VidShare},
};

pub type Payload<Types> = <Types as NodeType>::BlockPayload;
pub type Header<Types> = <Types as NodeType>::BlockHeader;
pub type Metadata<Types> = <Payload<Types> as BlockPayload<Types>>::Metadata;
/// Item within a [`Payload`].
pub type Transaction<Types> = <Payload<Types> as BlockPayload<Types>>::Transaction;
pub type SignatureKey<Types> = <Types as NodeType>::SignatureKey;

#[derive(Clone, Debug, Snafu, Deserialize, Serialize)]
#[snafu(visibility(pub))]
pub enum QueryError {
    /// The requested resource does not exist or is not known to this query service.
    NotFound,
    /// The requested resource exists but is not currently available.
    ///
    /// In most cases a missing resource can be recovered from DA.
    Missing,
    /// There was an error while trying to fetch the requested resource.
    #[snafu(display("Failed to fetch requested resource: {message}"))]
    #[snafu(context(suffix(ErrorSnafu)))]
    Error { message: String },
}

impl QueryError {
    pub fn status(&self) -> StatusCode {
        match self {
            Self::NotFound | Self::Missing => StatusCode::NOT_FOUND,
            Self::Error { .. } => StatusCode::INTERNAL_SERVER_ERROR,
        }
    }
}

pub type QueryResult<T> = Result<T, QueryError>;

#[derive(Default)]
pub struct Options {
    pub availability: availability::Options,
    pub node: node::Options,
    pub status: status::Options,
    pub port: u16,
}

/// Run an instance of the HotShot Query service with no customization.
pub async fn run_standalone_service<
    Types: NodeType,
    I: NodeImplementation<Types>,
    D,
<<<<<<< HEAD
    ApiVer,
    HsVer: Versions,
>(
    options: Options,
    data_source: D,
    hotshot: SystemContextHandle<Types, I, HsVer>,
    bind_version: ApiVer,
=======
    Ver,
    V: Versions,
>(
    options: Options,
    data_source: D,
    hotshot: SystemContextHandle<Types, I, V>,
    bind_version: Ver,
>>>>>>> 432444e2
) -> Result<(), Error>
where
    Payload<Types>: availability::QueryablePayload<Types>,
    Header<Types>: availability::QueryableHeader<Types>,
    D: availability::AvailabilityDataSource<Types>
        + node::NodeDataSource<Types>
        + status::StatusDataSource
        + data_source::UpdateDataSource<Types>
        + data_source::VersionedDataSource
        + Send
        + Sync
        + 'static,
    ApiVer: StaticVersionType + 'static,
{
    // Create API modules.
    let availability_api =
        availability::define_api(&options.availability, bind_version).map_err(Error::internal)?;
    let node_api = node::define_api(&options.node, bind_version).map_err(Error::internal)?;
    let status_api = status::define_api(&options.status, bind_version).map_err(Error::internal)?;

    // Create app. We wrap `data_source` into an `RwLock` so we can share it with the web server.
    let data_source = Arc::new(RwLock::new(data_source));
    let mut app = App::<_, Error>::with_state(data_source.clone());
    app.register_module("availability", availability_api)
        .map_err(Error::internal)?
        .register_module("node", node_api)
        .map_err(Error::internal)?
        .register_module("status", status_api)
        .map_err(Error::internal)?;

    // Serve app.
    let url = format!("0.0.0.0:{}", options.port);
    let _server =
        BackgroundTask::spawn("server", async move { app.serve(&url, bind_version).await });

    // Subscribe to events before starting consensus, so we don't miss any events.
    let mut events = hotshot.event_stream();
    hotshot.hotshot.start_consensus().await;

    // Update query data using HotShot events.
    while let Some(event) = events.next().await {
        // Re-lock the mutex each time we get a new event.
        let mut data_source = data_source.write().await;

        // Update the query data based on this event.
        data_source.update(&event).await.map_err(Error::internal)?;
        data_source.commit().await.map_err(Error::internal)?;
    }

    Ok(())
}

#[cfg(test)]
mod test {
    use super::*;
    use crate::{
        availability::{
            AvailabilityDataSource, BlockId, BlockQueryData, Fetch, LeafId, LeafQueryData,
            PayloadQueryData, TransactionHash, TransactionQueryData, UpdateAvailabilityData,
            VidCommonQueryData,
        },
        metrics::PrometheusMetrics,
        node::{NodeDataSource, SyncStatus, TimeWindowQueryData, WindowStart},
        status::StatusDataSource,
        testing::{
            consensus::MockDataSource,
            mocks::{MockHeader, MockPayload, MockTypes},
        },
    };
    use async_std::sync::RwLock;
    use async_trait::async_trait;
    use atomic_store::{load_store::BincodeLoadStore, AtomicStore, AtomicStoreLoader, RollingLog};
    use futures::future::{BoxFuture, FutureExt};
    use hotshot_example_types::state_types::{TestInstanceState, TestValidatedState};
    use portpicker::pick_unused_port;
    use std::ops::RangeBounds;
    use std::time::Duration;
    use surf_disco::Client;
    use tempfile::TempDir;
    use testing::mocks::MockBase;
    use tide_disco::App;
    use toml::toml;

    struct CompositeState {
        store: AtomicStore,
        hotshot_qs: MockDataSource,
        module_state: RollingLog<BincodeLoadStore<u64>>,
    }

    #[async_trait]
    impl AvailabilityDataSource<MockTypes> for CompositeState {
        type LeafRange<R> =
            <MockDataSource as AvailabilityDataSource<
                MockTypes,
            >>::LeafRange<R>
        where
            R: RangeBounds<usize> + Send;
        type BlockRange<R> =
            <MockDataSource as AvailabilityDataSource<
                MockTypes,
            >>::BlockRange<R>
        where
            R: RangeBounds<usize> + Send;
        type PayloadRange<R> =
            <MockDataSource as AvailabilityDataSource<
                MockTypes,
            >>::PayloadRange<R>
        where
            R: RangeBounds<usize> + Send;
        type VidCommonRange<R> =
            <MockDataSource as AvailabilityDataSource<
                MockTypes,
            >>::VidCommonRange<R>
        where
            R: RangeBounds<usize> + Send;

        async fn get_leaf<ID>(&self, id: ID) -> Fetch<LeafQueryData<MockTypes>>
        where
            ID: Into<LeafId<MockTypes>> + Send + Sync,
        {
            self.hotshot_qs.get_leaf(id).await
        }
        async fn get_block<ID>(&self, id: ID) -> Fetch<BlockQueryData<MockTypes>>
        where
            ID: Into<BlockId<MockTypes>> + Send + Sync,
        {
            self.hotshot_qs.get_block(id).await
        }
        async fn get_payload<ID>(&self, id: ID) -> Fetch<PayloadQueryData<MockTypes>>
        where
            ID: Into<BlockId<MockTypes>> + Send + Sync,
        {
            self.hotshot_qs.get_payload(id).await
        }
        async fn get_vid_common<ID>(&self, id: ID) -> Fetch<VidCommonQueryData<MockTypes>>
        where
            ID: Into<BlockId<MockTypes>> + Send + Sync,
        {
            self.hotshot_qs.get_vid_common(id).await
        }
        async fn get_leaf_range<R>(&self, range: R) -> Self::LeafRange<R>
        where
            R: RangeBounds<usize> + Send + 'static,
        {
            self.hotshot_qs.get_leaf_range(range).await
        }
        async fn get_block_range<R>(&self, range: R) -> Self::BlockRange<R>
        where
            R: RangeBounds<usize> + Send + 'static,
        {
            self.hotshot_qs.get_block_range(range).await
        }
        async fn get_payload_range<R>(&self, range: R) -> Self::PayloadRange<R>
        where
            R: RangeBounds<usize> + Send + 'static,
        {
            self.hotshot_qs.get_payload_range(range).await
        }
        async fn get_vid_common_range<R>(&self, range: R) -> Self::VidCommonRange<R>
        where
            R: RangeBounds<usize> + Send + 'static,
        {
            self.hotshot_qs.get_vid_common_range(range).await
        }
        async fn get_transaction(
            &self,
            hash: TransactionHash<MockTypes>,
        ) -> Fetch<TransactionQueryData<MockTypes>> {
            self.hotshot_qs.get_transaction(hash).await
        }
    }

    // Imiplement data source trait for node API.
    #[async_trait]
    impl NodeDataSource<MockTypes> for CompositeState {
        async fn block_height(&self) -> QueryResult<usize> {
            StatusDataSource::block_height(self).await
        }
        async fn count_transactions(&self) -> QueryResult<usize> {
            self.hotshot_qs.count_transactions().await
        }
        async fn payload_size(&self) -> QueryResult<usize> {
            self.hotshot_qs.payload_size().await
        }
        async fn vid_share<ID>(&self, id: ID) -> QueryResult<VidShare>
        where
            ID: Into<BlockId<MockTypes>> + Send + Sync,
        {
            self.hotshot_qs.vid_share(id).await
        }
        async fn sync_status(&self) -> BoxFuture<'static, QueryResult<SyncStatus>> {
            self.hotshot_qs.sync_status().await
        }
        async fn get_header_window(
            &self,
            start: impl Into<WindowStart<MockTypes>> + Send + Sync,
            end: u64,
        ) -> QueryResult<TimeWindowQueryData<Header<MockTypes>>> {
            self.hotshot_qs.get_header_window(start, end).await
        }
    }

    // Implement data source trait for status API.
    #[async_trait]
    impl StatusDataSource for CompositeState {
        async fn block_height(&self) -> QueryResult<usize> {
            StatusDataSource::block_height(&self.hotshot_qs).await
        }
        fn metrics(&self) -> &PrometheusMetrics {
            self.hotshot_qs.metrics()
        }
    }

    #[async_std::test]
    async fn test_composition() {
        let dir = TempDir::with_prefix("test_composition").unwrap();
        let mut loader = AtomicStoreLoader::create(dir.path(), "test_composition").unwrap();
        let mut hotshot_qs = MockDataSource::create_with_store(&mut loader, Default::default())
            .await
            .unwrap();

        // Mock up some data and add a block to the store.
        let leaf = Leaf::<MockTypes>::genesis(
            &TestValidatedState::default(),
<<<<<<< HEAD
            &TestInstanceState::default(),
=======
            &TestInstanceState {
                delay_config: Default::default(),
            },
>>>>>>> 432444e2
        )
        .await;
        let block = BlockQueryData::new(leaf.block_header().clone(), MockPayload::genesis());
        hotshot_qs.insert_block(block.clone()).await.unwrap();

        let module_state =
            RollingLog::create(&mut loader, Default::default(), "module_state", 1024).unwrap();
        let state = CompositeState {
            hotshot_qs,
            module_state,
            store: AtomicStore::open(loader).unwrap(),
        };

        let module_spec = toml! {
            [route.post_ext]
            PATH = ["/ext/:val"]
            METHOD = "POST"
            ":val" = "Integer"

            [route.get_ext]
            PATH = ["/ext"]
            METHOD = "GET"
        };

        let mut app = App::<_, Error>::with_state(RwLock::new(state));
        app.register_module(
            "availability",
            availability::define_api(&Default::default(), MockBase::instance()).unwrap(),
        )
        .unwrap()
        .register_module(
            "node",
            node::define_api(&Default::default(), MockBase::instance()).unwrap(),
        )
        .unwrap()
        .register_module(
            "status",
            status::define_api(&Default::default(), MockBase::instance()).unwrap(),
        )
        .unwrap()
        .module::<Error, MockBase>("mod", module_spec)
        .unwrap()
        .get("get_ext", |_, state| {
            async move { state.module_state.load_latest().map_err(Error::internal) }.boxed()
        })
        .unwrap()
        .post("post_ext", |req, state| {
            async move {
                state
                    .module_state
                    .store_resource(&req.integer_param("val").map_err(Error::internal)?)
                    .map_err(Error::internal)?;
                state
                    .module_state
                    .commit_version()
                    .map_err(Error::internal)?;
                state
                    .hotshot_qs
                    .skip_version()
                    .await
                    .map_err(Error::internal)?;
                state.store.commit_version().map_err(Error::internal)
            }
            .boxed()
        })
        .unwrap();

        let port = pick_unused_port().unwrap();
        let _server = BackgroundTask::spawn(
            "server",
            app.serve(format!("0.0.0.0:{}", port), MockBase::instance()),
        );

        let client =
            Client::<Error, MockBase>::new(format!("http://localhost:{}", port).parse().unwrap());
        assert!(client.connect(Some(Duration::from_secs(60))).await);

        client.post::<()>("mod/ext/42").send().await.unwrap();
        assert_eq!(client.get::<u64>("mod/ext").send().await.unwrap(), 42);

        // Check that we can still access the built-in modules.
        assert_eq!(
            client
                .get::<u64>("status/block-height")
                .send()
                .await
                .unwrap(),
            1
        );
        let sync_status: SyncStatus = client.get("node/sync-status").send().await.unwrap();
        assert!(sync_status.is_fully_synced(), "{sync_status:?}");
        assert_eq!(
            client
                .get::<MockHeader>("availability/header/0")
                .send()
                .await
                .unwrap()
                .block_number,
            0
        );
    }
}<|MERGE_RESOLUTION|>--- conflicted
+++ resolved
@@ -50,11 +50,7 @@
 //!     .map_err(Error::internal)?;
 //!
 //! // Create hotshot, giving it a handle to the status metrics.
-<<<<<<< HEAD
 //! let hotshot = SystemContext::<AppTypes, AppNodeImpl, AppVersions>::init(
-=======
-//! let hotshot = SystemContext::<AppTypes, AppNodeImpl, TestVersions>::init(
->>>>>>> 432444e2
 //! #   panic!(), panic!(), panic!(), panic!(), panic!(), panic!(), panic!(),
 //!     ConsensusMetricsValue::new(&*data_source.populate_metrics()), panic!(),
 //!     panic!()
@@ -106,16 +102,9 @@
 //! # use vbs::version::StaticVersionType;
 //! # use hotshot_query_service::{data_source::FileSystemDataSource, Error, Options};
 //! # use hotshot_query_service::fetching::provider::NoFetching;
-<<<<<<< HEAD
 //! # use hotshot_query_service::testing::mocks::{MockBase, MockNodeImpl, MockTypes, MockVersions};
 //! # use std::path::Path;
 //! # async fn doc(storage_path: &Path, options: Options, hotshot: SystemContextHandle<MockTypes, MockNodeImpl, MockVersions>) -> Result<(), Error> {
-=======
-//! # use hotshot_query_service::testing::mocks::{MockBase, MockNodeImpl, MockTypes};
-//! # use hotshot_example_types::node_types::TestVersions;
-//! # use std::path::Path;
-//! # async fn doc(storage_path: &Path, options: Options, hotshot: SystemContextHandle<MockTypes, MockNodeImpl, TestVersions>) -> Result<(), Error> {
->>>>>>> 432444e2
 //! use hotshot_query_service::run_standalone_service;
 //!
 //! let data_source = FileSystemDataSource::create(storage_path, NoFetching).await.map_err(Error::internal)?;
@@ -503,7 +492,6 @@
     Types: NodeType,
     I: NodeImplementation<Types>,
     D,
-<<<<<<< HEAD
     ApiVer,
     HsVer: Versions,
 >(
@@ -511,15 +499,6 @@
     data_source: D,
     hotshot: SystemContextHandle<Types, I, HsVer>,
     bind_version: ApiVer,
-=======
-    Ver,
-    V: Versions,
->(
-    options: Options,
-    data_source: D,
-    hotshot: SystemContextHandle<Types, I, V>,
-    bind_version: Ver,
->>>>>>> 432444e2
 ) -> Result<(), Error>
 where
     Payload<Types>: availability::QueryablePayload<Types>,
@@ -744,13 +723,7 @@
         // Mock up some data and add a block to the store.
         let leaf = Leaf::<MockTypes>::genesis(
             &TestValidatedState::default(),
-<<<<<<< HEAD
             &TestInstanceState::default(),
-=======
-            &TestInstanceState {
-                delay_config: Default::default(),
-            },
->>>>>>> 432444e2
         )
         .await;
         let block = BlockQueryData::new(leaf.block_header().clone(), MockPayload::genesis());
